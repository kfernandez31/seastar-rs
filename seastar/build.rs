--- conflicted
+++ resolved
@@ -42,15 +42,7 @@
         .flag_if_supported("-Wall")
         .flag_if_supported("-std=c++20")
         .flag_if_supported("-fcoroutines")
-<<<<<<< HEAD
-        .flag_if_supported("-fdiagnostics-color=always")
-        .define("SEASTAR_API_LEVEL", "6")
-        .define("SEASTAR_SCHEDULING_GROUPS_COUNT", "16")
         .includes(&seastar.include_paths)
-        .file("src/config_and_start_seastar.cc")
-=======
-        .includes(&seastar.include_paths)
->>>>>>> 0aa08549
         .cpp_link_stdlib("stdc++")
         .compile("seastar-rs");
 
